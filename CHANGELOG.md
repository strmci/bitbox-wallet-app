--- conflicted
+++ resolved
@@ -12,11 +12,8 @@
 - Enable unlock test wallet in testnet
 - Added support to show on the BitBox when a transaction's recipient is an address of a different account on the device.
 - Persist third party widget sessions
-<<<<<<< HEAD
+- Change notes export file type to JSON Lines
 - Added BTC Direct sell option
-=======
-- Change notes export file type to JSON Lines
->>>>>>> f62aae06
 
 ## v4.47.3
 - Upgrade Etherscan API to V2
