--- conflicted
+++ resolved
@@ -3,10 +3,6 @@
 ## Unreleased
 - Reduced support for BitBox01
 - Fix a bug that would prevent the app to perform firmware upgrade when offline.
-<<<<<<< HEAD
-- Upgraded to Qt 6.8.2, dropping support for macOS 11 and Ubuntu 20.04.
-=======
->>>>>>> 5cae179b
 
 # 4.47.0
 - Bundle BitBox02 firmware version v9.22.0
