// Copyright 2022 Shift Crypto AG
//
// Licensed under the Apache License, Version 2.0 (the "License");
// you may not use this file except in compliance with the License.
// You may obtain a copy of the License at
//
//      http://www.apache.org/licenses/LICENSE-2.0
//
// Unless required by applicable law or agreed to in writing, software
// distributed under the License is distributed on an "AS IS" BASIS,
// WITHOUT WARRANTIES OR CONDITIONS OF ANY KIND, either express or implied.
// See the License for the specific language governing permissions and
// limitations under the License.

package util

import (
	"context"
	"encoding/json"
	"fmt"
	"io"
	"net/http"
	"time"

	"github.com/BitBoxSwiss/bitbox-wallet-app/util/errp"
)

// APIGet performs a HTTP Get call to a given endpoint and unmarshal the result populating a given object.
// Input params:
// - `httpClient` which is used to perform the call
// - `endpoint` the url for the endpoint to fetch
// - `apikey` if not empty it is used as X-API-KEY header value
// - `maxSize` indicates the max expected response size. If it exceeds the function returns an error
// - `result` object that should be used to unmarshal the response body
// Returns the error code (if available) and possibly an error.
func APIGet(httpClient *http.Client, endpoint string, apiKey string, maxSize int64, result interface{}) (int, error) {
<<<<<<< HEAD
	statusCode, responseBody, err := HTTPGet(httpClient, endpoint, apiKey, maxSize)
	if err != nil {
		return statusCode, err
	}

	if err := json.Unmarshal(responseBody, &result); err != nil {
		return statusCode, errp.WithMessage(err,
			fmt.Sprintf("%s - could not parse response: %s", endpoint, string(responseBody)))
	}
	return statusCode, nil
}

// HTTPGet performs a HTTP Get call to a given endpoint.
// Input params:
// - `httpClient` which is used to perform the call
// - `endpoint` the url for the endpoint to fetch
// - `apikey` if not empty it is used as X-API-KEY header value
// - `maxSize` indicates the max expected response size. If it exceeds the function returns an error
// Returns the error code (if available), the response body and possibly an error.
func HTTPGet(httpClient *http.Client, endpoint string, apiKey string, maxSize int64) (int, []uint8, error) {
	req, err := http.NewRequest(http.MethodGet, endpoint, nil)
=======
	ctx, cancel := context.WithTimeout(context.Background(), 30*time.Second)
	defer cancel()

	req, err := http.NewRequestWithContext(ctx, http.MethodGet, endpoint, nil)
>>>>>>> fe787b8d
	if err != nil {
		return 0, []uint8{}, errp.WithStack(err)
	}

	if len(apiKey) > 0 {
		req.Header.Add("X-API-KEY", apiKey)
	}
	res, err := httpClient.Do(req)
	if err != nil {
		return 0, []uint8{}, errp.WithStack(err)
	}
	defer res.Body.Close() //nolint:errcheck
	if res.StatusCode != http.StatusOK {
		return res.StatusCode, []uint8{}, errp.Newf("%s - bad response code %d", endpoint, res.StatusCode)
	}
	responseBody, err := io.ReadAll(io.LimitReader(res.Body, maxSize+1))
	if err != nil {
		return res.StatusCode, []uint8{}, errp.WithStack(err)
	}
	if len(responseBody) > int(maxSize) {
		return res.StatusCode, []uint8{}, errp.Newf("%s - response too long (> %d bytes)", endpoint, maxSize)
	}
<<<<<<< HEAD
	return res.StatusCode, responseBody, nil
=======
	return res.StatusCode, nil
}

// TruncateString truncates `s` to size `size` if too long.
func TruncateString(s string, size int) string {
	if len(s) > size {
		return s[:size]
	}
	return s
>>>>>>> fe787b8d
}<|MERGE_RESOLUTION|>--- conflicted
+++ resolved
@@ -34,7 +34,6 @@
 // - `result` object that should be used to unmarshal the response body
 // Returns the error code (if available) and possibly an error.
 func APIGet(httpClient *http.Client, endpoint string, apiKey string, maxSize int64, result interface{}) (int, error) {
-<<<<<<< HEAD
 	statusCode, responseBody, err := HTTPGet(httpClient, endpoint, apiKey, maxSize)
 	if err != nil {
 		return statusCode, err
@@ -55,13 +54,10 @@
 // - `maxSize` indicates the max expected response size. If it exceeds the function returns an error
 // Returns the error code (if available), the response body and possibly an error.
 func HTTPGet(httpClient *http.Client, endpoint string, apiKey string, maxSize int64) (int, []uint8, error) {
-	req, err := http.NewRequest(http.MethodGet, endpoint, nil)
-=======
 	ctx, cancel := context.WithTimeout(context.Background(), 30*time.Second)
 	defer cancel()
 
 	req, err := http.NewRequestWithContext(ctx, http.MethodGet, endpoint, nil)
->>>>>>> fe787b8d
 	if err != nil {
 		return 0, []uint8{}, errp.WithStack(err)
 	}
@@ -84,10 +80,7 @@
 	if len(responseBody) > int(maxSize) {
 		return res.StatusCode, []uint8{}, errp.Newf("%s - response too long (> %d bytes)", endpoint, maxSize)
 	}
-<<<<<<< HEAD
 	return res.StatusCode, responseBody, nil
-=======
-	return res.StatusCode, nil
 }
 
 // TruncateString truncates `s` to size `size` if too long.
@@ -96,5 +89,4 @@
 		return s[:size]
 	}
 	return s
->>>>>>> fe787b8d
 }