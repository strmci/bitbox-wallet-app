--- conflicted
+++ resolved
@@ -238,13 +238,9 @@
                   <img draggable={false} src={coins} />
                 </div>
                 <span className={style.sidebarLabel}>
-<<<<<<< HEAD
-                  { t('exchange.exchangeCTA', { unit: hasOnlyBTCAccounts ? 'Bitcoin' : t('buy.info.crypto') })}
-=======
-                  {t('generic.buy', {
-                    context: hasOnlyBTCAccounts ? 'bitcoin' : 'crypto'
+                  { t('exchange.exchangeCTA', {
+                    unit: hasOnlyBTCAccounts ? 'Bitcoin' : t('buy.info.crypto')
                   })}
->>>>>>> 979865fd
                 </span>
               </NavLink>
             </div>
