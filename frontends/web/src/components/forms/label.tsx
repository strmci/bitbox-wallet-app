/**
 * Copyright 2018 Shift Devices AG
 * Copyright 2021-2024 Shift Crypto AG
 *
 * Licensed under the Apache License, Version 2.0 (the "License");
 * you may not use this file except in compliance with the License.
 * You may obtain a copy of the License at
 *
 *      http://www.apache.org/licenses/LICENSE-2.0
 *
 * Unless required by applicable law or agreed to in writing, software
 * distributed under the License is distributed on an "AS IS" BASIS,
 * WITHOUT WARRANTIES OR CONDITIONS OF ANY KIND, either express or implied.
 * See the License for the specific language governing permissions and
 * limitations under the License.
 */

import style from './label.module.css';

export const Label = ({
  className,
  children,
  id, // TODO: change to htmlFor when mirgated away from preact@8.x
  ...props
}: JSX.IntrinsicElements['label']) => {
  const classes = [style.label, className].join(' ');
  return (
    <label htmlFor={id} className={classes} {...props}>
      {children}
    </label>
  );
<<<<<<< HEAD
};

export const OptionalLabel = ({ children }: JSX.IntrinsicElements['span']) => {
  return <span className={style.labelDescription}>{children}</span>;
=======
>>>>>>> fe787b8d
};<|MERGE_RESOLUTION|>--- conflicted
+++ resolved
@@ -29,11 +29,8 @@
       {children}
     </label>
   );
-<<<<<<< HEAD
 };
 
 export const OptionalLabel = ({ children }: JSX.IntrinsicElements['span']) => {
   return <span className={style.labelDescription}>{children}</span>;
-=======
->>>>>>> fe787b8d
 };