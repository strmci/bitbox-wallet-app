--- conflicted
+++ resolved
@@ -15,21 +15,13 @@
  * limitations under the License.
  */
 
-<<<<<<< HEAD
 import { FunctionComponent } from 'react';
-import * as style from './checkbox.module.css';
-=======
-import { h, JSX, RenderableProps } from 'preact';
 import * as styles from './checkbox.module.css';
->>>>>>> d6b33a6d
 
 type CheckboxProps = JSX.IntrinsicElements['input'] & {
     label?: string;
-<<<<<<< HEAD
-=======
     id: string;
     style?: 'default' | 'info' | 'warning' | 'success';
->>>>>>> d6b33a6d
 }
 
 const Checkbox: FunctionComponent<CheckboxProps> = ({
