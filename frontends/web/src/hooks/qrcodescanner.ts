/**
 * Copyright 2023-2024 Shift Crypto AG
 *
 * Licensed under the Apache License, Version 2.0 (the "License");
 * you may not use this file except in compliance with the License.
 * You may obtain a copy of the License at
 *
 *      http://www.apache.org/licenses/LICENSE-2.0
 *
 * Unless required by applicable law or agreed to in writing, software
 * distributed under the License is distributed on an "AS IS" BASIS,
 * WITHOUT WARRANTIES OR CONDITIONS OF ANY KIND, either express or implied.
 * See the License for the specific language governing permissions and
 * limitations under the License.
 */

<<<<<<< HEAD
import { RefObject, useEffect, useState } from 'react';
=======
import { RefObject, useEffect, useRef, useState } from 'react';
>>>>>>> 23b9065c
import QrScanner from 'qr-scanner';
import { useTranslation } from 'react-i18next';

type TUseQRScannerOptions = {
  onStart?: () => void;
  onResult: (result: QrScanner.ScanResult) => void;
  onError: (error: any) => void;
}

export const useQRScanner = (
  videoRef: RefObject<HTMLVideoElement>, {
    onStart,
    onResult,
    onError,
  }: TUseQRScannerOptions
) => {
  const { t } = useTranslation();
  const [initErrorMessage, setInitErrorMessage] = useState();
<<<<<<< HEAD
=======
  const scanner = useRef<QrScanner | null>(null);
>>>>>>> 23b9065c

  useEffect(() => {
    if (videoRef.current && !scanner.current) {
      scanner.current = new QrScanner(
        videoRef.current,
        result => {
          scanner.current?.stop();
          onResult(result);
        }, {
          onDecodeError: err => {
            const errorString = err.toString();
            if (err && !errorString.includes('No QR code found')) {
              onError(err);
            }
          },
          highlightScanRegion: true,
          highlightCodeOutline: true,
          calculateScanRegion: (v) => {
            const videoWidth = v.videoWidth;
            const videoHeight = v.videoHeight;
            const factor = 0.5;
            const size = Math.floor(Math.min(videoWidth, videoHeight) * factor);
            return {
              x: (videoWidth - size) / 2,
              y: (videoHeight - size) / 2,
              width: size,
              height: size
            };
          }
        }
      );
    }
  });

  useEffect(() => {
    (async () => {
      try {
        await scanner.current?.start();
        if (onStart) {
          onStart();
        }
      } catch (error: any) {
<<<<<<< HEAD
        console.error(error);
=======
>>>>>>> 23b9065c
        const stringifiedError = error.toString();
        const cameraNotFound = stringifiedError === 'Camera not found.';
        setInitErrorMessage(cameraNotFound ? t('send.scanQRNoCameraMessage') : stringifiedError);
      }
    })();
  }, [videoRef, onStart, onResult, onError, t]);

  useEffect(() => {
    return () => {
      scanner.current?.stop();
      scanner.current?.destroy();
      scanner.current = null;
    };
<<<<<<< HEAD
  }, [videoRef, onStart, onResult, onError, t]);
=======
  });
>>>>>>> 23b9065c

  return { initErrorMessage };
};<|MERGE_RESOLUTION|>--- conflicted
+++ resolved
@@ -14,11 +14,7 @@
  * limitations under the License.
  */
 
-<<<<<<< HEAD
-import { RefObject, useEffect, useState } from 'react';
-=======
 import { RefObject, useEffect, useRef, useState } from 'react';
->>>>>>> 23b9065c
 import QrScanner from 'qr-scanner';
 import { useTranslation } from 'react-i18next';
 
@@ -37,10 +33,7 @@
 ) => {
   const { t } = useTranslation();
   const [initErrorMessage, setInitErrorMessage] = useState();
-<<<<<<< HEAD
-=======
   const scanner = useRef<QrScanner | null>(null);
->>>>>>> 23b9065c
 
   useEffect(() => {
     if (videoRef.current && !scanner.current) {
@@ -83,10 +76,6 @@
           onStart();
         }
       } catch (error: any) {
-<<<<<<< HEAD
-        console.error(error);
-=======
->>>>>>> 23b9065c
         const stringifiedError = error.toString();
         const cameraNotFound = stringifiedError === 'Camera not found.';
         setInitErrorMessage(cameraNotFound ? t('send.scanQRNoCameraMessage') : stringifiedError);
@@ -100,11 +89,7 @@
       scanner.current?.destroy();
       scanner.current = null;
     };
-<<<<<<< HEAD
-  }, [videoRef, onStart, onResult, onError, t]);
-=======
   });
->>>>>>> 23b9065c
 
   return { initErrorMessage };
 };