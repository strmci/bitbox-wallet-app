--- conflicted
+++ resolved
@@ -42,11 +42,8 @@
 import { Darkmode } from './components/darkmode/darkmode';
 import { AuthRequired } from './components/auth/authrequired';
 import { WCSigningRequest } from './components/wallet-connect/incoming-signing-request';
-<<<<<<< HEAD
 import { getLightningConfig, subscribeLightningConfig } from './api/lightning';
-=======
 import { Providers } from './contexts/providers';
->>>>>>> b02e97fd
 
 export const App = () => {
   const { t } = useTranslation();
@@ -150,59 +147,6 @@
   const activeAccounts = accounts.filter(acct => acct.active);
   return (
     <ConnectedApp>
-<<<<<<< HEAD
-      <AppProvider>
-        <DarkModeProvider>
-          <RatesProvider>
-            <WCWeb3WalletProvider>
-              <Darkmode />
-              <div className="app">
-                <AuthRequired/>
-                <Sidebar
-                  accounts={activeAccounts}
-                  deviceIDs={deviceIDs}
-                  lightningInactive={lightningConfig.inactive}
-                />
-                <div className="appContent flex flex-column flex-1" style={{ minWidth: 0 }}>
-                  <Update />
-                  <Banner msgKey="bitbox01" />
-                  <Banner msgKey="bitbox02" />
-                  <MobileDataWarning />
-                  <WCSigningRequest />
-                  <Aopp />
-                  <KeystoreConnectPrompt />
-                  {
-                    Object.entries(devices).map(([deviceID, productName]) => {
-                      if (productName === 'bitbox02') {
-                        return (
-                          <Fragment key={deviceID}>
-                            <BitBox02Wizard
-                              deviceID={deviceID}
-                            />
-                          </Fragment>
-                        );
-                      }
-                      return null;
-                    })
-                  }
-                  <AppRouter
-                    accounts={accounts}
-                    activeAccounts={activeAccounts}
-                    deviceIDs={deviceIDs}
-                    devices={devices}
-                    devicesKey={devicesKey}
-                    lightningInactive={lightningConfig.inactive}
-                  />
-                  <RouterWatcher />
-                </div>
-                <Alert />
-                <Confirm />
-              </div>
-            </WCWeb3WalletProvider>
-          </RatesProvider>
-        </DarkModeProvider>
-      </AppProvider>
-=======
       <Providers>
         <Darkmode />
         <div className="app">
@@ -210,6 +154,7 @@
           <Sidebar
             accounts={activeAccounts}
             deviceIDs={deviceIDs}
+            lightningInactive={lightningConfig.inactive}
           />
           <div className="appContent flex flex-column flex-1" style={{ minWidth: 0 }}>
             <Update />
@@ -239,6 +184,7 @@
               deviceIDs={deviceIDs}
               devices={devices}
               devicesKey={devicesKey}
+              lightningInactive={lightningConfig.inactive}
             />
             <RouterWatcher />
           </div>
@@ -246,7 +192,6 @@
           <Confirm />
         </div>
       </Providers>
->>>>>>> b02e97fd
     </ConnectedApp>
   );
 };