--- conflicted
+++ resolved
@@ -18,15 +18,10 @@
 import { useState, useEffect, createRef } from 'react';
 import { RequestAddressV0Message, MessageVersion, parseMessage, serializeMessage, V0MessageType } from 'request-address';
 import { getConfig } from '../../utils/config';
-<<<<<<< HEAD
-import { getTransactionList, signAddress } from '../../api/account';
-=======
-import { getTransactionList, AccountCode } from '../../api/account';
->>>>>>> 42919b76
 import { Dialog } from '../../components/dialog/dialog';
 import { confirmation } from '../../components/confirm/Confirm';
 import { verifyAddress, getPocketURL } from '../../api/exchanges';
-import { getInfo } from '../../api/account';
+import { AccountCode, getInfo, getTransactionList, signAddress } from '../../api/account';
 import { Header } from '../../components/layout';
 import { Spinner } from '../../components/spinner/Spinner';
 import { PocketTerms } from '../../components/terms/pocket-terms';
