--- conflicted
+++ resolved
@@ -74,20 +74,6 @@
     maybeProceed();
   }, [maybeProceed, options]);
 
-<<<<<<< HEAD
-  const handleProceed = () => {
-=======
-
-  const getBalances = (options: TOption[]) => {
-    Promise.all(options.map((option) => (
-      getBalance(option.value).then(balance => {
-        return { ...option, balance: `${balance.available.amount} ${balance.available.unit}` };
-      })
-    ))).then(options => {
-      setOptions(options);
-    });
-  };
-
   const handleProceed = async () => {
     setDisabled(true);
     try {
@@ -98,10 +84,9 @@
     } finally {
       setDisabled(false);
     }
-
->>>>>>> 6817b4a1
     route(`/buy/exchange/${selected}`);
   };
+
   if (options === undefined) {
     return <Spinner guideExists={false} text={t('loading')} />;
   }
