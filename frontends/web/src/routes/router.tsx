import React, { ReactChild } from 'react';
import { Route, Routes, useParams } from 'react-router';
import { IAccount } from '../api/account';
import { TDevices } from '../api/devices';
import { AddAccount } from './account/add/add';
import { Moonpay } from './buy/moonpay';
import { BuyInfo } from './buy/info';
import { Exchange } from './buy/exchange';
import { Pocket } from './buy/pocket';
import { Info } from './account/info/info';
import { Receive } from './account/receive';
import { SendWrapper } from './account/send/send-wrapper';
import { AccountsSummary } from './account/summary/accountssummary';
import { DeviceSwitch } from './device/deviceswitch';
import ManageBackups from './device/manage-backups/manage-backups';
import { ManageAccounts } from './settings/manage-accounts';
import { ElectrumSettings } from './settings/electrum';
import { Passphrase } from './device/bitbox02/passphrase';
import { Account } from './account/account';
import { Lightning } from './lightning';
import { Receive as ReceiveLightning } from './lightning/receive';
import { Send as SendLightning } from './lightning/send';
import { LightningActivate } from './lightning/activate';
import { LightningDeactivate } from './lightning/deactivate';
import { ReceiveAccountsSelector } from './accounts/select-receive';
import { Appearance } from './settings/appearance';
import { MobileSettings } from './settings/mobile-settings';
import { About } from './settings/about';
import { AdvancedSettings } from './settings/advanced-settings';
import { Bitsurance } from './bitsurance/bitsurance';
import { BitsuranceAccount } from './bitsurance/account';
import { BitsuranceWidget } from './bitsurance/widget';
import { BitsuranceDashboard } from './bitsurance/dashboard';
import { ConnectScreenWalletConnect } from './account/walletconnect/connect';
import { DashboardWalletConnect } from './account/walletconnect/dashboard';

type TAppRouterProps = {
  devices: TDevices;
  deviceIDs: string[];
  accounts: IAccount[];
  activeAccounts: IAccount[];
  devicesKey: ((input: string) => string)
}

type TInjectParamsProps = {
  children: ReactChild;
}

const InjectParams = ({ children }: TInjectParamsProps) => {
  const params = useParams();
  return React.cloneElement(children as React.ReactElement, params);
};

export const AppRouter = ({
  devices,
  deviceIDs,
  devicesKey,
  accounts,
  activeAccounts,
}: TAppRouterProps) => {
  const hasAccounts = accounts.length > 0;
  const Homepage = <DeviceSwitch
    key={devicesKey('device-switch-default')}
    deviceID={null}
    devices={devices}
    hasAccounts={hasAccounts}
  />;

  const Device = <InjectParams>
    <DeviceSwitch
      key={devicesKey('device-switch')}
      deviceID={null}
      devices={devices}
      hasAccounts={hasAccounts}
    />
  </InjectParams>;

  const Acc = <InjectParams>
    <Account
      code={'' /* dummy to satisfy TS */}
      devices={devices}
      accounts={activeAccounts} />
  </InjectParams>;

  const AccountsSummaryEl = <InjectParams>
    <AccountsSummary
      devices={devices}
      accounts={activeAccounts} />
  </InjectParams>;

  const AccSend = <InjectParams>
    <SendWrapper
      code={'' /* dummy to satisfy TS */}
      devices={devices}
      deviceIDs={deviceIDs}
      accounts={activeAccounts} />
  </InjectParams>;

  const AccReceive = <InjectParams>
    <Receive
      code={'' /* dummy to satisfy TS */}
      devices={devices}
      deviceIDs={deviceIDs}
      accounts={activeAccounts} />
  </InjectParams>;

  const AccInfo = <InjectParams>
    <Info
      code={''}
      accounts={activeAccounts} />
  </InjectParams>;

  const BitsuranceAccountEl = <InjectParams>
    <BitsuranceAccount
      code={''}
      accounts={activeAccounts} />
  </InjectParams>;

  const BitsuranceWidgetEl = <InjectParams>
    <BitsuranceWidget
      code={''} />
  </InjectParams>;

  const AccDashboardWC = <InjectParams>
    <DashboardWalletConnect
      accounts={activeAccounts}
      code={''}
    />
  </InjectParams>;

  const AccConnectScreenWC = <InjectParams>
    <ConnectScreenWalletConnect
      code={'' /* dummy to satisfy TS */}
      accounts={activeAccounts}
    />
  </InjectParams>;

  const AccLightning = <InjectParams>
    <Lightning />
  </InjectParams>;

  const AccLightningReceive = <InjectParams>
    <ReceiveLightning />
  </InjectParams>;

  const AccLightningSend = <InjectParams>
    <SendLightning />
  </InjectParams>;

  const AccLightningActivate = <InjectParams>
    <LightningActivate />
  </InjectParams>;

  const AccLightningDeactivate = <InjectParams>
    <LightningDeactivate />
  </InjectParams>;

  const BuyInfoEl = <InjectParams>
    <BuyInfo
      code={''}
      accounts={activeAccounts} />
  </InjectParams>;

  const MoonpayEl = <InjectParams>
    <Moonpay
      code={''}
      accounts={activeAccounts} />
  </InjectParams>;

  const ExchangeEl = <InjectParams>
    <Exchange
      code={''}
      accounts={activeAccounts} />
  </InjectParams>;

  const PocketEl = <InjectParams>
    <Pocket
      code={''} />
  </InjectParams>;

  const PassphraseEl = <InjectParams><Passphrase deviceID={''} /></InjectParams>;

  const ManageBackupsEl = <InjectParams><ManageBackups
    key={devicesKey('manage-backups')}
    devices={devices}
  /></InjectParams>;

  const MobileSettingsEl = <InjectParams>
    <MobileSettings
      deviceIDs={deviceIDs}
      hasAccounts={hasAccounts}

    />
  </InjectParams>;

  const AppearanceEl = <InjectParams>
    <Appearance
      deviceIDs={deviceIDs}
      hasAccounts={hasAccounts}
    />
  </InjectParams>;

  const AboutEl = <InjectParams>
    <About
      deviceIDs={deviceIDs}
      hasAccounts={hasAccounts}
    />
  </InjectParams>;

  const AdvancedSettingsEl = <InjectParams>
    <AdvancedSettings
      deviceIDs={deviceIDs}
      hasAccounts={hasAccounts}
    />
  </InjectParams>;

  const ReceiveAccountsSelectorEl = <InjectParams><ReceiveAccountsSelector activeAccounts={activeAccounts}/></InjectParams>;

  return <Routes>
    <Route path="/">
      <Route index element={Homepage} />
      <Route path="account/:code">
        <Route index element={Acc} />
        <Route path="send" element={AccSend} />
        <Route path="receive" element={AccReceive} />
        <Route path="info" element={AccInfo} />
        <Route path="wallet-connect/connect" element={AccConnectScreenWC} />
        <Route path="wallet-connect/dashboard" element={AccDashboardWC} />
      </Route>
<<<<<<< HEAD
      <Route path="lightning">
        <Route index element={AccLightning} />
        <Route path="activate" element={AccLightningActivate} />
        <Route path="receive" element={AccLightningReceive} />
        <Route path="send" element={AccLightningSend} />
        <Route path="deactivate" element={AccLightningDeactivate} />
      </Route>
      <Route path="add-account" element={<AddAccount />} />
=======
      <Route path="add-account" element={<AddAccount accounts={accounts}/>} />
>>>>>>> 7f336345
      <Route path="account-summary" element={AccountsSummaryEl} />
      <Route path="buy">
        <Route path="info" element={BuyInfoEl} >
          <Route index element={BuyInfoEl} />
          <Route path=":code" element={BuyInfoEl} />
        </Route>
        <Route path="moonpay/:code" element={MoonpayEl} />
        <Route path="pocket/:code" element={PocketEl} />
        <Route path="exchange/:code" element={ExchangeEl} />
      </Route>
      <Route path="manage-backups/:deviceID" element={ManageBackupsEl} />
      <Route path="accounts/select-receive" element={ReceiveAccountsSelectorEl} />
      <Route path="bitsurance">
        <Route path="bitsurance" element={<Bitsurance accounts={activeAccounts}/>}/>
        <Route path="account" element={BitsuranceAccountEl} >
          <Route index element={BitsuranceAccountEl} />
          <Route path=":code" element={BitsuranceAccountEl} />
        </Route>
        <Route path="widget" element={BitsuranceWidgetEl} >
          <Route index element={BitsuranceWidgetEl} />
          <Route path=":code" element={BitsuranceWidgetEl} />
        </Route>
        <Route path="dashboard" element={<BitsuranceDashboard accounts={activeAccounts}/>}/>
      </Route>
      <Route path="settings">
        <Route index element={MobileSettingsEl} />
        <Route path="appearance" element={AppearanceEl} />
        <Route path="about" element={AboutEl} />
        <Route path="device-settings/:deviceID" element={Device} />
        <Route path="device-settings/passphrase/:deviceID" element={PassphraseEl} />
        <Route path="advanced-settings" element={AdvancedSettingsEl} />
        <Route path="electrum" element={<ElectrumSettings />} />
        <Route path="manage-accounts" element={
          <ManageAccounts
            accounts={accounts}
            key="manage-accounts"
            deviceIDs={deviceIDs}
            hasAccounts={hasAccounts} />
        } />
      </Route>
    </Route>
  </Routes>;
};<|MERGE_RESOLUTION|>--- conflicted
+++ resolved
@@ -227,7 +227,6 @@
         <Route path="wallet-connect/connect" element={AccConnectScreenWC} />
         <Route path="wallet-connect/dashboard" element={AccDashboardWC} />
       </Route>
-<<<<<<< HEAD
       <Route path="lightning">
         <Route index element={AccLightning} />
         <Route path="activate" element={AccLightningActivate} />
@@ -235,10 +234,7 @@
         <Route path="send" element={AccLightningSend} />
         <Route path="deactivate" element={AccLightningDeactivate} />
       </Route>
-      <Route path="add-account" element={<AddAccount />} />
-=======
       <Route path="add-account" element={<AddAccount accounts={accounts}/>} />
->>>>>>> 7f336345
       <Route path="account-summary" element={AccountsSummaryEl} />
       <Route path="buy">
         <Route path="info" element={BuyInfoEl} >
