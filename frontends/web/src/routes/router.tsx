--- conflicted
+++ resolved
@@ -54,20 +54,11 @@
 import { More } from '@/routes/settings/more';
 
 type TAppRouterProps = {
-<<<<<<< HEAD
-    devices: TDevices;
-    accounts: IAccount[];
-    activeAccounts: IAccount[];
-    devicesKey: ((input: string) => string)
-}
-=======
   devices: TDevices;
-  deviceIDs: string[];
   accounts: TAccount[];
   activeAccounts: TAccount[];
   devicesKey: ((input: string) => string);
 };
->>>>>>> 3c845053
 
 type TInjectParamsProps = {
   children: ReactChild;
