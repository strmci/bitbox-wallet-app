/**
 * Copyright 2018 Shift Devices AG
 * Copyright 2023-2024 Shift Crypto AG
 *
 * Licensed under the Apache License, Version 2.0 (the "License");
 * you may not use this file except in compliance with the License.
 * You may obtain a copy of the License at
 *
 *      http://www.apache.org/licenses/LICENSE-2.0
 *
 * Unless required by applicable law or agreed to in writing, software
 * distributed under the License is distributed on an "AS IS" BASIS,
 * WITHOUT WARRANTIES OR CONDITIONS OF ANY KIND, either express or implied.
 * See the License for the specific language governing permissions and
 * limitations under the License.
 */

import { useState, useEffect, useRef, useCallback, useContext } from 'react';
import { useTranslation } from 'react-i18next';
import * as accountApi from '@/api/account';
import { TDevices } from '@/api/devices';
import { statusChanged, syncdone } from '@/api/accountsync';
import { unsubscribe } from '@/utils/subscriptions';
import { useMountedRef } from '@/hooks/mount';
import { useSDCard } from '@/hooks/sdcard';
import { Status } from '@/components/status/status';
import { GuideWrapper, GuidedContent, Header, Main } from '@/components/layout';
import { View } from '@/components/view/view';
import { Chart } from './chart';
import { SummaryBalance } from './summarybalance';
import { CoinBalance } from './coinbalance';
import { AddBuyReceiveOnEmptyBalances } from '@/routes/account/info/buyReceiveCTA';
import { Entry } from '@/components/guide/entry';
import { Guide } from '@/components/guide/guide';
import { HideAmountsButton } from '@/components/hideamountsbutton/hideamountsbutton';
import { AppContext } from '@/contexts/AppContext';
import { getAccountsByKeystore, isAmbiguousName } from '@/routes/account/utils';
import { RatesContext } from '@/contexts/RatesContext';
import { ContentWrapper } from '@/components/contentwrapper/contentwrapper';
import { GlobalBanners } from '@/components/globalbanners/globalbanners';

type TProps = {
  accounts: accountApi.IAccount[];
  devices: TDevices;
};

export type Balances = {
  [code: string]: accountApi.IBalance;
};

export const AccountsSummary = ({
  accounts,
  devices,
}: TProps) => {
  const { t } = useTranslation();
  const summaryReqTimerID = useRef<number>();
  const mounted = useMountedRef();
  const { hideAmounts } = useContext(AppContext);
  const { defaultCurrency } = useContext(RatesContext);

  const accountsByKeystore = getAccountsByKeystore(accounts);

  const [summaryData, setSummaryData] = useState<accountApi.TSummary>();
  const [balancePerCoin, setBalancePerCoin] = useState<accountApi.TAccountsBalance>();
  const [accountsTotalBalance, setAccountsTotalBalance] = useState<accountApi.TAccountsTotalBalance>();
  const [coinsTotalBalance, setCoinsTotalBalance] = useState<accountApi.TCoinsTotalBalance>();
  const [balances, setBalances] = useState<Balances>();

  const hasCard = useSDCard(devices);

  const getAccountSummary = useCallback(async () => {
    // replace previous timer if present
    if (summaryReqTimerID.current) {
      window.clearTimeout(summaryReqTimerID.current);
    }
    const summary = await accountApi.getSummary();
    if (!mounted.current) {
      return;
    }
    if (summary.success) {
      setSummaryData(summary.data);
    } else {
      console.error(summary.error);
    }
  }, [mounted]);

  const getAccountsBalance = useCallback(async () => {
    try {
      const balance = await accountApi.getAccountsBalance();
      if (!mounted.current) {
        return;
      }
      setBalancePerCoin(balance);
    } catch (err) {
      console.error(err);
    }
  }, [mounted]);

  const getAccountsTotalBalance = useCallback(async () => {
    const totalBalance = await accountApi.getAccountsTotalBalance();
    if (!mounted.current) {
      return;
    }
    if (totalBalance.success) {
      setAccountsTotalBalance(totalBalance.totalBalance);
    } else {
      // if rates are not available, balance will be reloaded later.
      if (totalBalance.errorCode !== 'ratesNotAvailable') {
        console.error(totalBalance.errorMessage);
      } else {
        console.log('rates not available');
      }
    }
  }, [mounted]);

  const onStatusChanged = useCallback(
    async (code: accountApi.AccountCode) => {
      if (!mounted.current) {
        return;
      }
      const status = await accountApi.getStatus(code);
      if (status.disabled || !mounted.current) {
        return;
      }
      if (!status.synced) {
        return accountApi.init(code);
      }
      const balance = await accountApi.getBalance(code);
      if (!mounted.current) {
        return;
      }
      setBalances((prevBalances) => ({
        ...prevBalances,
        [code]: balance
      }));
    },
    [mounted]
  );

  const getCoinsTotalBalance = useCallback(async () => {
    try {
      const coinBalance = await accountApi.getCoinsTotalBalance();
      if (!mounted.current) {
        return;
      }
      setCoinsTotalBalance(coinBalance);
    } catch (err) {
      console.error(err);
    }
  }, [mounted]);

  const update = useCallback(
    (code: accountApi.AccountCode) => {
      if (mounted.current) {
        onStatusChanged(code);
        getAccountSummary();
      }
    },
    [getAccountSummary, mounted, onStatusChanged]
  );

  useEffect(() => {
    // for subscriptions and unsubscriptions
    // runs only on component mount and unmount.
    const subscriptions = [
      statusChanged(update),
      syncdone(update)
    ];
    return () => unsubscribe(subscriptions);
  }, [update]);


  useEffect(() => {
    // handles fetching data and runs on component mount
    // & whenever any of the dependencies change.
    getAccountSummary();
    getAccountsBalance();
    getAccountsTotalBalance();
    getCoinsTotalBalance();
  }, [getAccountSummary, getAccountsBalance, getAccountsTotalBalance, getCoinsTotalBalance, defaultCurrency]);

  // update the timer to get a new account summary update when receiving the previous call result.
  useEffect(() => {
    // set new timer
    const delay = !summaryData || summaryData.chartDataMissing ? 1000 : 10000;
    summaryReqTimerID.current = window.setTimeout(getAccountSummary, delay);
    return () => {
      // replace previous timer if present
      if (summaryReqTimerID.current) {
        window.clearTimeout(summaryReqTimerID.current);
      }
    };
  }, [summaryData, getAccountSummary]);

  useEffect(() => {
    accounts.forEach((account) => {
      onStatusChanged(account.code);
    });
    getAccountsBalance();
    getCoinsTotalBalance();
  }, [onStatusChanged, getAccountsBalance, getCoinsTotalBalance, accounts]);

  return (
    <GuideWrapper>
      <GuidedContent>
        <Main>
          <ContentWrapper>
            <GlobalBanners />
            <Status hidden={!hasCard} type="warning">
              {t('warning.sdcard')}
            </Status>
          </ContentWrapper>
          <Header title={<h2>{t('accountSummary.title')}</h2>}>
            <HideAmountsButton />
          </Header>
          <View>
            <Chart
              hideAmounts={hideAmounts}
              data={summaryData}
              noDataPlaceholder={
                accounts.length && accounts.length <= Object.keys(balances || {}).length ? (
                  <AddBuyReceiveOnEmptyBalances accounts={accounts} balances={balances} />
                ) : undefined
              } />
            {accountsByKeystore.length > 1 && (
              <CoinBalance
                summaryData={summaryData}
                coinsBalances={coinsTotalBalance}
              />
            )}
            {accountsByKeystore &&
              (accountsByKeystore.map(({ keystore, accounts }) =>
                <SummaryBalance
<<<<<<< HEAD
=======
                  keystoreDisambiguatorName={isAmbiguousName(keystore.name, accountsByKeystore) ? keystore.rootFingerprint : undefined}
                  connected={keystore.connected}
                  keystoreName={keystore.name}
>>>>>>> d9f747cd
                  key={keystore.rootFingerprint}
                  keystoreDisambiguatorName={isAmbiguiousName(keystore.name, accountsByKeystore) ? keystore.rootFingerprint : undefined}
                  accountsKeystore={keystore}
                  accounts={accounts}
                  totalBalancePerCoin={balancePerCoin ? balancePerCoin[keystore.rootFingerprint] : undefined}
                  totalBalance={accountsTotalBalance ? accountsTotalBalance[keystore.rootFingerprint] : undefined}
                  balances={balances}
                />
              ))}
          </View>
        </Main>
      </GuidedContent>
      <Guide title={t('guide.guideTitle.accountSummary')}>
        <Entry key="accountSummaryDescription" entry={t('guide.accountSummaryDescription', { returnObjects: true })} />
        <Entry key="accountSummaryAmount" entry={{
          link: {
            text: 'www.coingecko.com',
            url: 'https://www.coingecko.com/'
          },
          text: t('guide.accountSummaryAmount.text'),
          title: t('guide.accountSummaryAmount.title')
        }} />
        <Entry key="trackingModePortfolioChart" entry={t('guide.trackingModePortfolioChart', { returnObjects: true })} />
      </Guide>
    </GuideWrapper>
  );
};<|MERGE_RESOLUTION|>--- conflicted
+++ resolved
@@ -231,14 +231,8 @@
             {accountsByKeystore &&
               (accountsByKeystore.map(({ keystore, accounts }) =>
                 <SummaryBalance
-<<<<<<< HEAD
-=======
+                  key={keystore.rootFingerprint}
                   keystoreDisambiguatorName={isAmbiguousName(keystore.name, accountsByKeystore) ? keystore.rootFingerprint : undefined}
-                  connected={keystore.connected}
-                  keystoreName={keystore.name}
->>>>>>> d9f747cd
-                  key={keystore.rootFingerprint}
-                  keystoreDisambiguatorName={isAmbiguiousName(keystore.name, accountsByKeystore) ? keystore.rootFingerprint : undefined}
                   accountsKeystore={keystore}
                   accounts={accounts}
                   totalBalancePerCoin={balancePerCoin ? balancePerCoin[keystore.rootFingerprint] : undefined}
