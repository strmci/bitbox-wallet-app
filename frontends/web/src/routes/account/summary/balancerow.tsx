/**
 * Copyright 2023 Shift Crypto AG
 *
 * Licensed under the Apache License, Version 2.0 (the "License");
 * you may not use this file except in compliance with the License.
 * You may obtain a copy of the License at
 *
 *      http://www.apache.org/licenses/LICENSE-2.0
 *
 * Unless required by applicable law or agreed to in writing, software
 * distributed under the License is distributed on an "AS IS" BASIS,
 * WITHOUT WARRANTIES OR CONDITIONS OF ANY KIND, either express or implied.
 * See the License for the specific language governing permissions and
 * limitations under the License.
 */

import { useNavigate } from 'react-router-dom';
import { useTranslation } from 'react-i18next';
import { AccountCode, CoinCode, IBalance } from '@/api/account';
import { syncAddressesCount } from '@/api/accountsync';
import { useSubscribe } from '@/hooks/api';
import { Logo } from '@/components/icon/logo';
import { Amount } from '@/components/amount/amount';
import { AsciiSpinner } from '@/components/spinner/ascii';
import { FiatConversion } from '@/components/rates/rates';
import style from './accountssummary.module.css';

type TProps = {
  code: AccountCode;
  name: string;
  coinCode: CoinCode;
  balance?: IBalance;
};

export const BalanceRow = (
  { code, name, coinCode, balance }: TProps
) => {
  const navigate = useNavigate();
  const { t } = useTranslation();
  const syncStatus = useSubscribe(syncAddressesCount(code));

  const nameCol = (
    <td
      className={style.clickable}
      data-label={t('accountSummary.name')}
<<<<<<< HEAD
      onClick={() => route(code === 'lightning' ? '/lightning' : `/account/${code}`)}>
=======
      onClick={() => navigate(`/account/${code}`)}>
>>>>>>> 5d5d9dec
      <div className={style.coinName}>
        <Logo className={style.coincode} coinCode={coinCode} active={true} alt={coinCode} />
        {name}
      </div>
    </td>
  );
  if (balance) {
    return (
      <tr key={`${code}_balance`}>
        { nameCol }
        <td data-label={t('accountSummary.balance')}>
          <span className={style.summaryTableBalance}>
            <Amount amount={balance.available.amount} unit={balance.available.unit}/>{' '}
            <span className={style.coinUnit}>{balance.available.unit}</span>
          </span>
        </td>
        <td data-label={t('accountSummary.fiatBalance')}>
          <FiatConversion amount={balance.available} noAction={true} />
        </td>
      </tr>
    );
  }
  return (
    <tr key={`${code}_syncing`}>
      { nameCol }
      <td colSpan={2} className={style.syncText}>
        { t('account.syncedAddressesCount', {
          count: syncStatus,
          defaultValue: 0,
        }) }
        <AsciiSpinner />
      </td>
    </tr>
  );
};<|MERGE_RESOLUTION|>--- conflicted
+++ resolved
@@ -43,11 +43,7 @@
     <td
       className={style.clickable}
       data-label={t('accountSummary.name')}
-<<<<<<< HEAD
-      onClick={() => route(code === 'lightning' ? '/lightning' : `/account/${code}`)}>
-=======
-      onClick={() => navigate(`/account/${code}`)}>
->>>>>>> 5d5d9dec
+      onClick={() => navigate(code === 'lightning' ? '/lightning' : `/account/${code}`)}>
       <div className={style.coinName}>
         <Logo className={style.coincode} coinCode={coinCode} active={true} alt={coinCode} />
         {name}
