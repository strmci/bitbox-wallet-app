--- conflicted
+++ resolved
@@ -46,12 +46,8 @@
 import style from './send.module.css';
 
 type TProps = {
-<<<<<<< HEAD
-  account: accountApi.IAccount;
-  activeAccounts?: accountApi.IAccount[];
-=======
   account: accountApi.TAccount;
->>>>>>> 3c845053
+  activeAccounts?: accountApi.TAccount[];
   activeCurrency: accountApi.Fiat;
 };
 
@@ -91,7 +87,7 @@
   // state used for the "Receiver address" input - what the user types or the account's address that is selected
   const [recipientInput, setRecipientInput] = useState<string>('');
   // the selected account when sending to another account (for confirmation display with account name and number)
-  const [selectedReceiverAccount, setSelectedReceiverAccount] = useState<accountApi.IAccount | null>(null);
+  const [selectedReceiverAccount, setSelectedReceiverAccount] = useState<accountApi.TAccount | null>(null);
   const [amount, setAmount] = useState<string>('');
   const [fiatAmount, setFiatAmount] = useState<string>('');
   const [valid, setValid] = useState<boolean>(false);
