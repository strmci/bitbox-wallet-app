--- conflicted
+++ resolved
@@ -14,11 +14,7 @@
  * limitations under the License.
  */
 
-<<<<<<< HEAD
-import { ChangeEvent, useCallback, useContext, useMemo, useState } from 'react';
-=======
-import { ChangeEvent, useCallback, useContext, useRef, useState } from 'react';
->>>>>>> 4958c8e1
+import { ChangeEvent, useCallback, useContext, useMemo, useRef, useState } from 'react';
 import { useTranslation } from 'react-i18next';
 import * as accountApi from '@/api/account';
 import { getReceiveAddressList } from '@/api/account';
@@ -55,7 +51,8 @@
      ${withDropdown ? style.withDropdown || '' : ''}`
     }>
       {isDarkMode ? <QRCodeLight /> : <QRCodeDark />}
-    </button>);
+    </button>
+  );
 };
 
 export const ReceiverAddressInput = ({
@@ -70,7 +67,6 @@
   const { t } = useTranslation();
   const isMobile = useMediaQuery('(max-width: 768px)');
   const [activeScanQR, setActiveScanQR] = useState(false);
-<<<<<<< HEAD
   const accountCode = account?.code;
 
   const accountsForReceiverDropdown = useMemo(() =>
@@ -81,11 +77,10 @@
       acc.code !== account?.code &&
       acc.keystore.rootFingerprint === account?.keystore.rootFingerprint
     ) || [], [activeAccounts, account]);
-=======
+
   const isMobileSnapshotRef = useRef<boolean>(isMobile);
   const parseQRResultRef = useRef(parseQRResult);
   parseQRResultRef.current = parseQRResult;
->>>>>>> 4958c8e1
 
   const handleSendToSelf = useCallback(async () => {
     if (!accountCode) {
