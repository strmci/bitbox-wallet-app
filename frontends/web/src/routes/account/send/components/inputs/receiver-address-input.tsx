--- conflicted
+++ resolved
@@ -28,33 +28,20 @@
 import { isBitcoinBased } from '@/routes/account/utils';
 import style from './receiver-address-input.module.css';
 
-<<<<<<< HEAD
 type TReceiverAddressInputProps = {
-    account?: accountApi.IAccount;
-    activeAccounts?: accountApi.IAccount[];
-    addressError?: string;
-    onInputChange: (value: string) => void;
-    onAccountChange?: (account: accountApi.IAccount | null) => void;
-    parseQRResult: (uri: string) => void;
-    recipientAddress: string;
-}
+  account?: accountApi.TAccount;
+  activeAccounts?: accountApi.TAccount[];
+  addressError?: string;
+  onInputChange: (value: string) => void;
+  onAccountChange?: (account: accountApi.TAccount | null) => void;
+  parseQRResult: (uri: string) => void;
+  recipientAddress: string;
+};
+
 type TToggleScanQRButtonProps = {
   onClick: () => void;
   withDropdown?: boolean;
-}
-=======
-type TToggleScanQRButtonProps = {
-  onClick: () => void;
 };
-
-type TReceiverAddressInputProps = {
-  accountCode?: string;
-  addressError?: string;
-  onInputChange: (value: string) => void;
-  recipientAddress: string;
-  parseQRResult: (uri: string) => void;
-};
->>>>>>> 3c845053
 
 export const ScanQRButton = ({ onClick, withDropdown = false }: TToggleScanQRButtonProps) => {
   const { isDarkMode } = useContext(DarkModeContext);
@@ -128,7 +115,7 @@
           className={style.inputWithIcon}
           labelSection={debug ? (
             <span id="sendToSelf" className={`${style.action || ''} ${style.sendToSelf || ''}`} onClick={handleSendToSelf}>
-          Send to self
+              Send to self
             </span>
           ) : undefined}
           autoFocus={!isMobile}>
