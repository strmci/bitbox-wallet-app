--- conflicted
+++ resolved
@@ -16,20 +16,12 @@
 
 import { useContext, useState } from 'react';
 import { useTranslation } from 'react-i18next';
-<<<<<<< HEAD
-import { AppContext } from '../../../../contexts/AppContext';
-import { VersionInfo, upgradeDeviceFirmware } from '../../../../api/bitbox02';
-import { Dialog, DialogButtons } from '../../../../components/dialog/dialog';
-import { Button } from '../../../../components/forms';
-import { Checked, RedDot } from '../../../../components/icon';
-import { SettingsItem } from '../settingsItem/settingsItem';
-=======
+import { AppContext } from '@/contexts/AppContext';
 import { VersionInfo, upgradeDeviceFirmware } from '@/api/bitbox02';
 import { Dialog, DialogButtons } from '@/components/dialog/dialog';
 import { Button } from '@/components/forms';
 import { Checked, RedDot } from '@/components/icon';
 import { SettingsItem } from '@/routes/settings/components/settingsItem/settingsItem';
->>>>>>> 979865fd
 
 export type TProps = {
     deviceID: string;
